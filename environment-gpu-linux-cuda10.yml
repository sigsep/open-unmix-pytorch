--- conflicted
+++ resolved
@@ -6,16 +6,10 @@
 
 dependencies:
   - python=3.7
-<<<<<<< HEAD
-  - numpy=1.16
-  - scipy=1.3
-  - pytorch=1.5
-=======
   - numpy=1.18
   - scipy=1.4
-  - pytorch=1.5.0
+  - pytorch=1.5
   - torchaudio=0.5.0
->>>>>>> b601aa34
   - cudatoolkit=10.0
   - scikit-learn=0.22
   - tqdm
