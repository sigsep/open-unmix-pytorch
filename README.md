#  _Open-Unmix_ for PyTorch: end-to-end torch branch

[![status](https://joss.theoj.org/papers/571753bc54c5d6dd36382c3d801de41d/status.svg)](https://joss.theoj.org/papers/571753bc54c5d6dd36382c3d801de41d) [![PWC](https://img.shields.io/endpoint.svg?url=https://paperswithcode.com/badge/open-unmix-a-reference-implementation-for/music-source-separation-on-musdb18)](https://paperswithcode.com/sota/music-source-separation-on-musdb18?p=open-unmix-a-reference-implementation-for)

[![Open In Colab](https://colab.research.google.com/assets/colab-badge.svg)](https://colab.research.google.com/drive/1mijF0zGWxN-KaxTnd0q6hayAlrID5fEQ) [![Gitter](https://badges.gitter.im/sigsep/open-unmix.svg)](https://gitter.im/sigsep/open-unmix?utm_source=badge&utm_medium=badge&utm_campaign=pr-badge) [![Google group : Open-Unmix](https://img.shields.io/badge/discuss-on%20google%20groups-orange.svg)](https://groups.google.com/forum/#!forum/open-unmix)

[![Build Status](https://travis-ci.com/sigsep/open-unmix-pytorch.svg?branch=master)](https://travis-ci.com/sigsep/open-unmix-pytorch) [![Docker hub](https://img.shields.io/docker/cloud/build/faroit/open-unmix-pytorch)](https://cloud.docker.com/u/faroit/repository/docker/faroit/open-unmix-pytorch)

This repository contains the PyTorch (1.0+) implementation of __Open-Unmix__, a deep neural network reference implementation for music source separation, applicable for researchers, audio engineers and artists. __Open-Unmix__ provides ready-to-use models that allow users to separate pop music into four stems: __vocals__, __drums__, __bass__ and the remaining __other__ instruments. The models were pre-trained on the [MUSDB18](https://sigsep.github.io/datasets/musdb.html) dataset. See details at [apply pre-trained model](#getting-started).

<<<<<<< HEAD
This branch implements a full end-to-end version of _Open-unmix_, notably enabling complete inference on the GPU and time-domain training. This is done with the introduction of a `Separator` Module, that encapsulates everything needed to do the separation.

__Related Projects:__ open-unmix-pytorch | [open-unmix-nnabla](https://github.com/sigsep/open-unmix-nnabla) | [open-unmix-tensorflow](https://github.com/sigsep/open-unmix-tensorflow) | [musdb](https://github.com/sigsep/sigsep-mus-db) | [museval](https://github.com/sigsep/sigsep-mus-eval) | [norbert](https://github.com/sigsep/norbert)
=======
__Related Projects:__ open-unmix-pytorch | [open-unmix-nnabla](https://github.com/sigsep/open-unmix-nnabla) | [musdb](https://github.com/sigsep/sigsep-mus-db) | [museval](https://github.com/sigsep/sigsep-mus-eval) | [norbert](https://github.com/sigsep/norbert)
>>>>>>> b601aa34

## The Model for one source

![](https://docs.google.com/drawings/d/e/2PACX-1vTPoQiPwmdfET4pZhue1RvG7oEUJz7eUeQvCu6vzYeKRwHl6by4RRTnphImSKM0k5KXw9rZ1iIFnpGW/pub?w=959&h=308)

To perform separation into multiple sources, _Open-unmix_ comprises multiple models that are trained for each particular target. While this makes the training less comfortable, it allows great flexibility to customize the training data for each target source.

Each _Open-Unmix_ source model is based on a three-layer bidirectional deep LSTM. The model learns to predict the magnitude spectrogram of a target source, like _vocals_, from the magnitude spectrogram of a mixture input. Internally, the prediction is obtained by applying a mask on the input. The model is optimized in the magnitude domain using mean squared error.

### Input Stage

__Open-Unmix__ operates in the time-frequency domain to perform its prediction. The input of the model is either:

* __A time domain__ signal tensor of shape `(nb_samples, nb_channels, nb_timesteps)`, where `nb_samples` are the samples in a batch, `nb_channels` is 1 or 2 for mono or stereo audio, respectively, and `nb_timesteps` is the number of audio samples in the recording.

 In that case, the model computes spectrograms with `torch.STFT` on the fly.

* Alternatively _open-unmix_ also takes **magnitude spectrograms** directly (e.g. when pre-computed and loaded from disk).

 In that case, the input is of shape `(nb_frames, nb_samples, nb_channels, nb_bins)`, where `nb_frames` and `nb_bins` are the time and frequency-dimensions of a Short-Time-Fourier-Transform.

The input spectrogram is _standardized_ using the global mean and standard deviation for every frequency bin across all frames. Furthermore, we apply batch normalization in multiple stages of the model to make the training more robust against gain variation.

### Dimensionality reduction

The LSTM is not operating on the original input spectrogram resolution. Instead, in the first step after the normalization, the network learns to compresses the frequency and channel axis of the model to reduce redundancy and make the model converge faster.

### Bidirectional-LSTM

The core of __open-unmix__ is a three layer bidirectional [LSTM network](https://dl.acm.org/citation.cfm?id=1246450). Due to its recurrent nature, the model can be trained and evaluated on arbitrary length of audio signals. Since the model takes information from past and future simultaneously, the model cannot be used in an online/real-time manner.
An uni-directional model can easily be trained as described [here](docs/training.md).

### Output Stage

After applying the LSTM, the signal is decoded back to its original input dimensionality. In the last steps the output is multiplied with the input magnitude spectrogram, so that the models is asked to learn a mask.

## Putting source models together: the `Separator`

For inference, this branch enables a `Separator` pytorch Module, that puts together one _Open-unmix_ model for each desired target, and combines their output through a multichannel generalized Wiener filter, before application of inverse STFTs using `torchaudio`.
The filtering is a rewriting in torch of the [numpy implementation](https://github.com/sigsep/norbert) used in the main branch.


## Getting started

### Installation

For installation we recommend to use the [Anaconda](https://anaconda.org/) python distribution. To create a conda environment for _open-unmix_, simply run:

`conda env create -f environment-X.yml` where `X` is either [`cpu-linux`, `gpu-linux-cuda10`, `cpu-osx`], depending on your system. For now, we haven't tested windows support.

### Using Docker

We also provide a docker container as an alternative to anaconda. That way performing separation of a local track in `~/Music/track1.wav` can be performed in a single line:

```
docker run -v ~/Music/:/data -it faroit/open-unmix-pytorch python test.py "/data/track1.wav" --outdir /data/track1
```

### Applying the pre-trained model on audio files

We provide two pre-trained models:

* __`umxhq` (default)__  trained on [MUSDB18-HQ](https://sigsep.github.io/datasets/musdb.html#uncompressed-wav) which comprises the same tracks as in MUSDB18 but un-compressed which yield in a full bandwidth of 22050 Hz.

  [![DOI](https://zenodo.org/badge/DOI/10.5281/zenodo.3370489.svg)](https://doi.org/10.5281/zenodo.3370489)

* __`umx`__ is trained on the regular [MUSDB18](https://sigsep.github.io/datasets/musdb.html#compressed-stems) which is bandwidth limited to 16 kHz do to AAC compression. This model should be used for comparison with other (older) methods for evaluation in [SiSEC18](sisec18.unmix.app).

  [![DOI](https://zenodo.org/badge/DOI/10.5281/zenodo.3370486.svg)](https://doi.org/10.5281/zenodo.3370486)

To separate audio files (`wav`, `flac`, `ogg` - but not `mp3`) files just run:

```bash
python test.py input_file.wav --model umxhq
```

A more detailed list of the parameters used for the separation is given in the [inference.md](/docs/inference.md) document.
We provide a [jupyter notebook on google colab](https://colab.research.google.com/drive/1mijF0zGWxN-KaxTnd0q6hayAlrID5fEQ) to
experiment with open-unmix and to separate files online without any installation setup.

### Creating a Separator through torch.hub

A pre-trained Separator can be loaded from other pytorch based repositories using torch.hub.load:

```python
separator = torch.hub.load('sigsep/open-unmix-pytorch:torchfilters', 'separator',device=device)
```

This object may then simply be used for separation of some `audio` (ndarray or Tensor), sampled at a sampling rate `rate`, through:

```python
estimates, rate = separator(audio, rate)
```


### Load user-trained models

When a path instead of a model-name is provided to `--model` the pre-trained model will be loaded from disk.

```bash
python test.py --model /path/to/model/root/directory input_file.wav
```

Note that `model` usually contains individual models for each target and performs separation using all models. E.g. if `model_path` contains `vocals` and `drums` models, two output files are generated, unless the `residual-model` option is selected, in which case an additional source will be produced, containing an estimate of all that is not the targets in the mixtures.

### Evaluation using `museval`

To perform evaluation in comparison to other SISEC systems, you would need to install the `museval` package using

```
pip install museval
```

and then run the evaluation using

`python eval.py --outdir /path/to/musdb/estimates --evaldir /path/to/museval/results`

### Results compared to SiSEC 2018 (SDR/Vocals)

Open-Unmix yields state-of-the-art results compared to participants from [SiSEC 2018](https://sisec18.unmix.app/#/methods). The performance of `UMXHQ` and `UMX` is almost identical since it was evaluated on compressed STEMS.

![boxplot_updated](https://user-images.githubusercontent.com/72940/63944652-3f624c80-ca72-11e9-8d33-bed701679fe6.png)

Note that

<<<<<<< HEAD
1. [`STL1`, `TAK2`, `TAK3`, `TAU1`, `UHL3`, `UMXHQ`] were omitted as were not trained on only _MUSDB18_.
=======
1. [`STL1`, `TAK2`, `TAK3`, `TAU1`, `UHL3`, `UMXHQ`] were omitted as they were _not_ trained on only _MUSDB18_.
>>>>>>> b601aa34
2. [`HEL1`, `TAK1`, `UHL1`, `UHL2`] are not open-source.

#### Scores (Median of frames, Median of tracks)

|target|SDR  |SIR  | SAR | ISR | SDR | SIR | SAR | ISR |
|------|-----|-----|-----|-----|-----|-----|-----|-----|
|`model`|UMX  |UMX  |UMX  |UMX |UMXHQ|UMXHQ|UMXHQ|UMXHQ|
|vocals|6.32 |13.33| 6.52|11.93| 6.25|12.95| 6.50|12.70|
|bass  |5.23 |10.93| 6.34| 9.23| 5.07|10.35| 6.02| 9.71|
|drums |5.73 |11.12| 6.02|10.51| 6.04|11.65| 5.93|11.17|
|other |4.02 |6.59 | 4.74| 9.31| 4.28| 7.10| 4.62| 8.78|

## Training

Details on the training is provided in a separate document [here](docs/training.md).

## Extensions

Details on how _open-unmix_ can be extended or improved for future research on music separation is described in a separate document [here](docs/extensions.md).


## Design Choices

we favored simplicity over performance to promote clearness of the code. The rationale is to have __open-unmix__ serve as a __baseline__ for future research while performance still meets current state-of-the-art (See [Evaluation](#Evaluation)). The results are comparable/better to those of `UHL1`/`UHL2` which obtained the best performance over all systems trained on MUSDB18 in the [SiSEC 2018 Evaluation campaign](https://sisec18.unmix.app).
We designed the code to allow researchers to reproduce existing results, quickly develop new architectures and add own user data for training and testing. We favored framework specifics implementations instead of having a monolithic repository with common code for all frameworks.

## How to contribute

<<<<<<< HEAD
_open-unmix_ is a community focused project, we therefore encourage the community to submit bug-fixes and requests for technical support through [github issues](https://github.com/sigsep/open-unmix-pytorch/issues/new/choose). For more details of how to contribute, please follow our [`CONTRIBUTING.md`](CONTRIBUTING.md).
=======
_open-unmix_ is a community focused project, we therefore encourage the community to submit bug-fixes and requests for technical support through [github issues](https://github.com/sigsep/open-unmix-pytorch/issues/new/choose). For more details of how to contribute, please follow our [`CONTRIBUTING.md`](CONTRIBUTING.md). For help and support, please use the gitter chat or the google groups forums. 
>>>>>>> b601aa34

### Authors

[Fabian-Robert Stöter](https://www.faroit.com/), [Antoine Liutkus](https://github.com/aliutkus), Inria and LIRMM, Montpellier, France

## References

<details><summary>If you use open-unmix for your research – Cite Open-Unmix</summary>

```latex
@article{stoter19,  
  author={F.-R. St\\"oter and S. Uhlich and A. Liutkus and Y. Mitsufuji},  
  title={Open-Unmix - A Reference Implementation for Music Source Separation},  
  journal={Journal of Open Source Software},  
  year=2019,
  doi = {10.21105/joss.01667},
  url = {https://doi.org/10.21105/joss.01667}
}
```

</p>
</details>

<details><summary>If you use the MUSDB dataset for your research - Cite the MUSDB18 Dataset</summary>
<p>

```latex
@misc{MUSDB18,
  author       = {Rafii, Zafar and
                  Liutkus, Antoine and
                  Fabian-Robert St{\"o}ter and
                  Mimilakis, Stylianos Ioannis and
                  Bittner, Rachel},
  title        = {The {MUSDB18} corpus for music separation},
  month        = dec,
  year         = 2017,
  doi          = {10.5281/zenodo.1117372},
  url          = {https://doi.org/10.5281/zenodo.1117372}
}
```

</p>
</details>


<details><summary>If compare your results with SiSEC 2018 Participants - Cite the SiSEC 2018 LVA/ICA Paper</summary>
<p>

```latex
@inproceedings{SiSEC18,
  author="St{\"o}ter, Fabian-Robert and Liutkus, Antoine and Ito, Nobutaka",
  title="The 2018 Signal Separation Evaluation Campaign",
  booktitle="Latent Variable Analysis and Signal Separation:
  14th International Conference, LVA/ICA 2018, Surrey, UK",
  year="2018",
  pages="293--305"
}
```

</p>
</details>

⚠️ Please note that the official acronym for _open-unmix_ is **UMX**.

### License

MIT

<<<<<<< HEAD

=======
>>>>>>> b601aa34
### Acknowledgements

<p align="center">
  <img src="https://raw.githubusercontent.com/sigsep/website/master/content/open-unmix/logo_INRIA.svg?sanitize=true" width="200" title="inria">
  <img src="https://raw.githubusercontent.com/sigsep/website/master/content/open-unmix/anr.jpg" width="100" alt="anr">
</p><|MERGE_RESOLUTION|>--- conflicted
+++ resolved
@@ -8,13 +8,7 @@
 
 This repository contains the PyTorch (1.0+) implementation of __Open-Unmix__, a deep neural network reference implementation for music source separation, applicable for researchers, audio engineers and artists. __Open-Unmix__ provides ready-to-use models that allow users to separate pop music into four stems: __vocals__, __drums__, __bass__ and the remaining __other__ instruments. The models were pre-trained on the [MUSDB18](https://sigsep.github.io/datasets/musdb.html) dataset. See details at [apply pre-trained model](#getting-started).
 
-<<<<<<< HEAD
-This branch implements a full end-to-end version of _Open-unmix_, notably enabling complete inference on the GPU and time-domain training. This is done with the introduction of a `Separator` Module, that encapsulates everything needed to do the separation.
-
-__Related Projects:__ open-unmix-pytorch | [open-unmix-nnabla](https://github.com/sigsep/open-unmix-nnabla) | [open-unmix-tensorflow](https://github.com/sigsep/open-unmix-tensorflow) | [musdb](https://github.com/sigsep/sigsep-mus-db) | [museval](https://github.com/sigsep/sigsep-mus-eval) | [norbert](https://github.com/sigsep/norbert)
-=======
 __Related Projects:__ open-unmix-pytorch | [open-unmix-nnabla](https://github.com/sigsep/open-unmix-nnabla) | [musdb](https://github.com/sigsep/sigsep-mus-db) | [museval](https://github.com/sigsep/sigsep-mus-eval) | [norbert](https://github.com/sigsep/norbert)
->>>>>>> b601aa34
 
 ## The Model for one source
 
@@ -140,11 +134,7 @@
 
 Note that
 
-<<<<<<< HEAD
-1. [`STL1`, `TAK2`, `TAK3`, `TAU1`, `UHL3`, `UMXHQ`] were omitted as were not trained on only _MUSDB18_.
-=======
 1. [`STL1`, `TAK2`, `TAK3`, `TAU1`, `UHL3`, `UMXHQ`] were omitted as they were _not_ trained on only _MUSDB18_.
->>>>>>> b601aa34
 2. [`HEL1`, `TAK1`, `UHL1`, `UHL2`] are not open-source.
 
 #### Scores (Median of frames, Median of tracks)
@@ -173,11 +163,7 @@
 
 ## How to contribute
 
-<<<<<<< HEAD
-_open-unmix_ is a community focused project, we therefore encourage the community to submit bug-fixes and requests for technical support through [github issues](https://github.com/sigsep/open-unmix-pytorch/issues/new/choose). For more details of how to contribute, please follow our [`CONTRIBUTING.md`](CONTRIBUTING.md).
-=======
 _open-unmix_ is a community focused project, we therefore encourage the community to submit bug-fixes and requests for technical support through [github issues](https://github.com/sigsep/open-unmix-pytorch/issues/new/choose). For more details of how to contribute, please follow our [`CONTRIBUTING.md`](CONTRIBUTING.md). For help and support, please use the gitter chat or the google groups forums. 
->>>>>>> b601aa34
 
 ### Authors
 
@@ -246,10 +232,6 @@
 
 MIT
 
-<<<<<<< HEAD
-
-=======
->>>>>>> b601aa34
 ### Acknowledgements
 
 <p align="center">
