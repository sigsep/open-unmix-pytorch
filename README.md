#  _Open-Unmix_ for PyTorch: end-to-end torch branch

[![status](https://joss.theoj.org/papers/571753bc54c5d6dd36382c3d801de41d/status.svg)](https://joss.theoj.org/papers/571753bc54c5d6dd36382c3d801de41d) [![PWC](https://img.shields.io/endpoint.svg?url=https://paperswithcode.com/badge/open-unmix-a-reference-implementation-for/music-source-separation-on-musdb18)](https://paperswithcode.com/sota/music-source-separation-on-musdb18?p=open-unmix-a-reference-implementation-for)

[![Open In Colab](https://colab.research.google.com/assets/colab-badge.svg)](https://colab.research.google.com/drive/1mijF0zGWxN-KaxTnd0q6hayAlrID5fEQ) [![Gitter](https://badges.gitter.im/sigsep/open-unmix.svg)](https://gitter.im/sigsep/open-unmix?utm_source=badge&utm_medium=badge&utm_campaign=pr-badge) [![Google group : Open-Unmix](https://img.shields.io/badge/discuss-on%20google%20groups-orange.svg)](https://groups.google.com/forum/#!forum/open-unmix)

[![Build Status](https://travis-ci.com/sigsep/open-unmix-pytorch.svg?branch=master)](https://travis-ci.com/sigsep/open-unmix-pytorch) [![Docker hub](https://img.shields.io/docker/cloud/build/faroit/open-unmix-pytorch)](https://cloud.docker.com/u/faroit/repository/docker/faroit/open-unmix-pytorch)

This repository contains the PyTorch (1.0+) implementation of __Open-Unmix__, a deep neural network reference implementation for music source separation, applicable for researchers, audio engineers and artists. __Open-Unmix__ provides ready-to-use models that allow users to separate pop music into four stems: __vocals__, __drums__, __bass__ and the remaining __other__ instruments. The models were pre-trained on the [MUSDB18](https://sigsep.github.io/datasets/musdb.html) dataset. See details at [apply pre-trained model](#getting-started).

## News:

- 06/05/2020: We also added a pre-trained speech enhancement model (`umxse`) provided by Sony. For more information we refer [to this site](https://sigsep.github.io/open-unmix/se)

__Related Projects:__ open-unmix-pytorch | [open-unmix-nnabla](https://github.com/sigsep/open-unmix-nnabla) | [musdb](https://github.com/sigsep/sigsep-mus-db) | [museval](https://github.com/sigsep/sigsep-mus-eval) | [norbert](https://github.com/sigsep/norbert)

## The Model for one source

![](https://docs.google.com/drawings/d/e/2PACX-1vTPoQiPwmdfET4pZhue1RvG7oEUJz7eUeQvCu6vzYeKRwHl6by4RRTnphImSKM0k5KXw9rZ1iIFnpGW/pub?w=959&h=308)

To perform separation into multiple sources, _Open-unmix_ comprises multiple models that are trained for each particular target. While this makes the training less comfortable, it allows great flexibility to customize the training data for each target source.

Each _Open-Unmix_ source model is based on a three-layer bidirectional deep LSTM. The model learns to predict the magnitude spectrogram of a target source, like _vocals_, from the magnitude spectrogram of a mixture input. Internally, the prediction is obtained by applying a mask on the input. The model is optimized in the magnitude domain using mean squared error.

### Input Stage

__Open-Unmix__ operates in the time-frequency domain to perform its prediction. The input of the model is either:

* __A time domain__ signal tensor of shape `(nb_samples, nb_channels, nb_timesteps)`, where `nb_samples` are the samples in a batch, `nb_channels` is 1 or 2 for mono or stereo audio, respectively, and `nb_timesteps` is the number of audio samples in the recording.

 In that case, the model computes spectrograms with `torch.STFT` on the fly.

* Alternatively _open-unmix_ also takes **magnitude spectrograms** directly (e.g. when pre-computed and loaded from disk).

 In that case, the input is of shape `(nb_frames, nb_samples, nb_channels, nb_bins)`, where `nb_frames` and `nb_bins` are the time and frequency-dimensions of a Short-Time-Fourier-Transform.

The input spectrogram is _standardized_ using the global mean and standard deviation for every frequency bin across all frames. Furthermore, we apply batch normalization in multiple stages of the model to make the training more robust against gain variation.

### Dimensionality reduction

The LSTM is not operating on the original input spectrogram resolution. Instead, in the first step after the normalization, the network learns to compresses the frequency and channel axis of the model to reduce redundancy and make the model converge faster.

### Bidirectional-LSTM

The core of __open-unmix__ is a three layer bidirectional [LSTM network](https://dl.acm.org/citation.cfm?id=1246450). Due to its recurrent nature, the model can be trained and evaluated on arbitrary length of audio signals. Since the model takes information from past and future simultaneously, the model cannot be used in an online/real-time manner.
An uni-directional model can easily be trained as described [here](docs/training.md).

### Output Stage

After applying the LSTM, the signal is decoded back to its original input dimensionality. In the last steps the output is multiplied with the input magnitude spectrogram, so that the models is asked to learn a mask.

## Putting source models together: the `Separator`

For inference, this branch enables a `Separator` pytorch Module, that puts together one _Open-unmix_ model for each desired target, and combines their output through a multichannel generalized Wiener filter, before application of inverse STFTs using `torchaudio`.
The filtering is a rewriting in torch of the [numpy implementation](https://github.com/sigsep/norbert) used in the main branch.


## Getting started

### Installation

For installation we recommend to use the [Anaconda](https://anaconda.org/) python distribution. To create a conda environment for _open-unmix_, simply run:

`conda env create -f environment-X.yml` where `X` is either [`cpu-linux`, `gpu-linux-cuda10`, `cpu-osx`], depending on your system. For now, we haven't tested windows support.

### Using Docker

We also provide a docker container as an alternative to anaconda. That way performing separation of a local track in `~/Music/track1.wav` can be performed in a single line:

```
docker run -v ~/Music/:/data -it faroit/open-unmix-pytorch python test.py "/data/track1.wav" --outdir /data/track1
```

### Applying pre-trained models on audio files

We provide two pre-trained music separation models:

* __`umxhq` (default)__  trained on [MUSDB18-HQ](https://sigsep.github.io/datasets/musdb.html#uncompressed-wav) which comprises the same tracks as in MUSDB18 but un-compressed which yield in a full bandwidth of 22050 Hz.

  [![DOI](https://zenodo.org/badge/DOI/10.5281/zenodo.3370489.svg)](https://doi.org/10.5281/zenodo.3370489)

* __`umx`__ is trained on the regular [MUSDB18](https://sigsep.github.io/datasets/musdb.html#compressed-stems) which is bandwidth limited to 16 kHz do to AAC compression. This model should be used for comparison with other (older) methods for evaluation in [SiSEC18](sisec18.unmix.app).

  [![DOI](https://zenodo.org/badge/DOI/10.5281/zenodo.3370486.svg)](https://doi.org/10.5281/zenodo.3370486)

Furthermore, we provide a model for speech enhancement trained by [Sony Corporation](link)

* __`umxse`__ speech enhancement model is trained on the 28-speaker version of the [Voicebank+DEMAND corpus](https://datashare.is.ed.ac.uk/handle/10283/1942?show=full).

  [![DOI](https://zenodo.org/badge/DOI/10.5281/zenodo.3786908.svg)](https://doi.org/10.5281/zenodo.3786908)

To separate audio files (`wav`, `flac`, `ogg` - but not `mp3`) files just run:

```bash
python test.py input_file.wav --model umxhq
```

A more detailed list of the parameters used for the separation is given in the [inference.md](/docs/inference.md) document.
We provide a [jupyter notebook on google colab](https://colab.research.google.com/drive/1mijF0zGWxN-KaxTnd0q6hayAlrID5fEQ) to
experiment with open-unmix and to separate files online without any installation setup.

### Creating a Separator through torch.hub

A pre-trained Separator can be loaded from other pytorch based repositories using torch.hub.load:

```python
separator = torch.hub.load('sigsep/open-unmix-pytorch:torchfilters', 'separator',device=device)
```

This object may then simply be used for separation of some `audio` (ndarray or Tensor), sampled at a sampling rate `rate`, through:

```python
estimates, rate = separator(audio, rate)
```

<<<<<<< HEAD

### Load user-trained models
=======
### Load user-trained models (only music separation models)
>>>>>>> b10cb637

When a path instead of a model-name is provided to `--model` the pre-trained model will be loaded from disk.

```bash
python test.py --model /path/to/model/root/directory input_file.wav
```

Note that `model` usually contains individual models for each target and performs separation using all models. E.g. if `model_path` contains `vocals` and `drums` models, two output files are generated, unless the `residual-model` option is selected, in which case an additional source will be produced, containing an estimate of all that is not the targets in the mixtures.

### Evaluation using `museval`

To perform evaluation in comparison to other SISEC systems, you would need to install the `museval` package using

```
pip install museval
```

and then run the evaluation using

`python eval.py --outdir /path/to/musdb/estimates --evaldir /path/to/museval/results`

### Results compared to SiSEC 2018 (SDR/Vocals)

Open-Unmix yields state-of-the-art results compared to participants from [SiSEC 2018](https://sisec18.unmix.app/#/methods). The performance of `UMXHQ` and `UMX` is almost identical since it was evaluated on compressed STEMS.

![boxplot_updated](https://user-images.githubusercontent.com/72940/63944652-3f624c80-ca72-11e9-8d33-bed701679fe6.png)

Note that

1. [`STL1`, `TAK2`, `TAK3`, `TAU1`, `UHL3`, `UMXHQ`] were omitted as they were _not_ trained on only _MUSDB18_.
2. [`HEL1`, `TAK1`, `UHL1`, `UHL2`] are not open-source.

#### Scores (Median of frames, Median of tracks)

|target|SDR  |SIR  | SAR | ISR | SDR | SIR | SAR | ISR |
|------|-----|-----|-----|-----|-----|-----|-----|-----|
|`model`|UMX  |UMX  |UMX  |UMX |UMXHQ|UMXHQ|UMXHQ|UMXHQ|
|vocals|6.32 |13.33| 6.52|11.93| 6.25|12.95| 6.50|12.70|
|bass  |5.23 |10.93| 6.34| 9.23| 5.07|10.35| 6.02| 9.71|
|drums |5.73 |11.12| 6.02|10.51| 6.04|11.65| 5.93|11.17|
|other |4.02 |6.59 | 4.74| 9.31| 4.28| 7.10| 4.62| 8.78|

## Training

Details on the training is provided in a separate document [here](docs/training.md).

## Extensions

Details on how _open-unmix_ can be extended or improved for future research on music separation is described in a separate document [here](docs/extensions.md).


## Design Choices

we favored simplicity over performance to promote clearness of the code. The rationale is to have __open-unmix__ serve as a __baseline__ for future research while performance still meets current state-of-the-art (See [Evaluation](#Evaluation)). The results are comparable/better to those of `UHL1`/`UHL2` which obtained the best performance over all systems trained on MUSDB18 in the [SiSEC 2018 Evaluation campaign](https://sisec18.unmix.app).
We designed the code to allow researchers to reproduce existing results, quickly develop new architectures and add own user data for training and testing. We favored framework specifics implementations instead of having a monolithic repository with common code for all frameworks.

## How to contribute

_open-unmix_ is a community focused project, we therefore encourage the community to submit bug-fixes and requests for technical support through [github issues](https://github.com/sigsep/open-unmix-pytorch/issues/new/choose). For more details of how to contribute, please follow our [`CONTRIBUTING.md`](CONTRIBUTING.md). For help and support, please use the gitter chat or the google groups forums. 

### Authors

[Fabian-Robert Stöter](https://www.faroit.com/), [Antoine Liutkus](https://github.com/aliutkus), Inria and LIRMM, Montpellier, France

## References

<details><summary>If you use open-unmix for your research – Cite Open-Unmix</summary>

```latex
@article{stoter19,  
  author={F.-R. St\\"oter and S. Uhlich and A. Liutkus and Y. Mitsufuji},  
  title={Open-Unmix - A Reference Implementation for Music Source Separation},  
  journal={Journal of Open Source Software},  
  year=2019,
  doi = {10.21105/joss.01667},
  url = {https://doi.org/10.21105/joss.01667}
}
```

</p>
</details>

<details><summary>If you use the MUSDB dataset for your research - Cite the MUSDB18 Dataset</summary>
<p>

```latex
@misc{MUSDB18,
  author       = {Rafii, Zafar and
                  Liutkus, Antoine and
                  Fabian-Robert St{\"o}ter and
                  Mimilakis, Stylianos Ioannis and
                  Bittner, Rachel},
  title        = {The {MUSDB18} corpus for music separation},
  month        = dec,
  year         = 2017,
  doi          = {10.5281/zenodo.1117372},
  url          = {https://doi.org/10.5281/zenodo.1117372}
}
```

</p>
</details>


<details><summary>If compare your results with SiSEC 2018 Participants - Cite the SiSEC 2018 LVA/ICA Paper</summary>
<p>

```latex
@inproceedings{SiSEC18,
  author="St{\"o}ter, Fabian-Robert and Liutkus, Antoine and Ito, Nobutaka",
  title="The 2018 Signal Separation Evaluation Campaign",
  booktitle="Latent Variable Analysis and Signal Separation:
  14th International Conference, LVA/ICA 2018, Surrey, UK",
  year="2018",
  pages="293--305"
}
```

</p>
</details>

⚠️ Please note that the official acronym for _open-unmix_ is **UMX**.

### License

MIT

### Acknowledgements

<p align="center">
  <img src="https://raw.githubusercontent.com/sigsep/website/master/content/open-unmix/logo_INRIA.svg?sanitize=true" width="200" title="inria">
  <img src="https://raw.githubusercontent.com/sigsep/website/master/content/open-unmix/anr.jpg" width="100" alt="anr">
</p><|MERGE_RESOLUTION|>--- conflicted
+++ resolved
@@ -113,12 +113,7 @@
 estimates, rate = separator(audio, rate)
 ```
 
-<<<<<<< HEAD
-
-### Load user-trained models
-=======
 ### Load user-trained models (only music separation models)
->>>>>>> b10cb637
 
 When a path instead of a model-name is provided to `--model` the pre-trained model will be loaded from disk.
 
