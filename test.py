import torch
import numpy as np
import argparse
import soundfile as sf
import norbert
import json
from pathlib import Path
import scipy.signal
import resampy
import model
import utils

eps = np.finfo(np.float32).eps

def load_models(directory, targets, device='cpu'):
    models = {}
    for target_dir in Path(directory).iterdir():
        if target_dir.is_dir():
            if targets is None or target_dir.stem in targets:
                with open(Path(target_dir, 'output.json'), 'r') as stream:
                    results = json.load(stream)

                state = torch.load(
                    Path(target_dir, target_dir.stem + '.pth.tar'),
                    map_location=device
                )['state_dict']

                max_bin = utils.bandwidth_to_max_bin(
                    state['sample_rate'],
                    results['args']['nfft'],
                    results['args']['bandwidth']
                )

                unmix = model.OpenUnmix(
                    n_fft=results['args']['nfft'],
                    n_hop=results['args']['nhop'],
                    nb_channels=results['args']['nb_channels'],
                    hidden_size=results['args']['hidden_size'],
                    max_bin=max_bin
                )

                unmix.load_state_dict(state)
                unmix.stft.center = True
                # set model into evaluation mode
                unmix.eval()
                unmix.to(device)
                models[target_dir.stem] = unmix
                print("%s model loaded." % target_dir.stem)
    return models


def istft(X, rate=44100, n_fft=4096, n_hopsize=1024):
    t, audio = scipy.signal.istft(
        X / (n_fft / 2),
        rate,
        nperseg=n_fft,
        noverlap=n_fft - n_hopsize,
        boundary=True
    )
    return audio


def separate(audio, models, niter=0, softmask=False, alpha=1,
             final_smoothing=0, residual_model=False, device='cpu'):
    # for now only check the first model, as they are assumed to be the same
    st_model = models[list(models.keys())[0]]

    audio_torch = torch.tensor(audio.T[None, ...]).float().to(device)
    # get complex STFT from torch
    X = st_model.stft(audio_torch).detach().cpu().numpy()
    # convert to complex numpy type
    X = X[..., 0] + X[..., 1]*1j
    X = X[0].transpose(2, 1, 0)
    nb_frames_X, nb_bins_X, nb_channels_X = X.shape
    source_names = []
    V = []
    for j, (target, unmix) in enumerate(models.items()):
        Vj = unmix(audio_torch).cpu().detach().numpy()
        if softmask:
            # only exponentiate the model if we use softmask
            Vj = Vj**alpha
        # output is nb_frames, nb_samples, nb_channels, nb_bins
        V.append(Vj[:, 0, ...])  # remove sample dim
        source_names += [target]

    V = np.transpose(np.array(V), (1, 3, 2, 0))

<<<<<<< HEAD
    if residual_model or len(models) == 1:
=======
    if residual_model or V.shape[-1] == 1:
>>>>>>> 8eafa35f
        V = norbert.residual(V, X, alpha if softmask else 1)
        source_names += (['residual'] if len(models) > 1
                         else ['accompaniment'])

    Y = norbert.wiener(V, X.astype(np.complex128), niter,
                       use_softmask=softmask,
                       final_smoothing=final_smoothing)

    estimates = {}
    for j, name in enumerate(source_names):
        audio_hat = istft(
            Y[..., j].T,
            n_fft=st_model.stft.n_fft,
            n_hopsize=st_model.stft.n_hop
        )
        estimates[name] = audio_hat.T

    return estimates


def inference_args(parser, remaining_args):
    inf_parser = argparse.ArgumentParser(
        description=__doc__,
        parents=[parser],
        add_help=True,
        formatter_class=argparse.RawDescriptionHelpFormatter
    )

    inf_parser.add_argument(
        '--softmask',
        dest='softmask',
        action='store_true',
        help=('will use mixture phase with spectrogram'
              'estimates, if enabled')
    )

    inf_parser.add_argument(
        '--niter',
        type=int,
        default=1,
        help='number of iterations for refining results.'
    )

    inf_parser.add_argument(
        '--alpha',
        type=int,
        default=1,
        help='exponent in case of softmask separation'
    )

    inf_parser.add_argument(
        '--samplerate',
        type=int,
        default=44100,
        help='model samplerate'
    )

    inf_parser.add_argument(
        '--final-smoothing',
        type=int,
        default=0,
        help=('final smoothing of estimates. Reduces distortion, adds '
              'interference')
    )

    inf_parser.add_argument(
        '--residual-model',
        action='store_true',
        help='create a model for the residual'
    )
    return inf_parser.parse_args()


if __name__ == '__main__':
    # Training settings
    parser = argparse.ArgumentParser(
        description='OSU Inference',
        add_help=False
    )

    parser.add_argument(
        'input',
        type=str,
        nargs='+',
        help='List of paths to wav/flac files.'
    )

    parser.add_argument(
        '--targets',
        nargs='+',
        default=['vocals', 'drums', 'bass', 'other'],
        type=str,
        help='provide targets to be processed. \
              If none, all available targets will be computed'
    )

    parser.add_argument(
        '--outdir',
        type=str,
        help='Results path where audio evaluation results are stored'
    )

    parser.add_argument(
        '--modeldir',
        type=str,
        help='path to mode base directory of pretrained models'
    )

    parser.add_argument(
        '--modelname',
<<<<<<< HEAD
        choices=['OpenUnmix1.0'],
        default='OpenUnmix1.0',
=======
        choices=['OpenUnmixBLSTMStereo'],
        default='OpenUnmixBLSTMStereo',
>>>>>>> 8eafa35f
        type=str,
        help='use pretrained model'
    )

    parser.add_argument(
<<<<<<< HEAD
        '--softmask',
        dest='softmask',
        action='store_true',
        help=('if enabled, will initialize separation with softmask.'
              'otherwise, will use mixture phase with spectrogram')
    )

    parser.add_argument(
        '--niter',
        type=int,
        default=1,
        help='number of iterations for refining results.'
=======
        '--no-cuda', 
        action='store_true', 
        default=False,
        help='disables CUDA inference'
>>>>>>> 8eafa35f
    )

    args, _ = parser.parse_known_args()
    args = inference_args(parser, args)

    use_cuda = not args.no_cuda and torch.cuda.is_available()
    device = torch.device("cuda" if use_cuda else "cpu")

    if args.modeldir:
        models = load_models(args.modeldir, args.targets, device=device)
        model_name = Path(args.modeldir).stem
    else:
        import hubconf
        pretrained_model = getattr(hubconf, args.modelname)
        models = {
            target: pretrained_model(target=target, device=device)
            for target in args.targets
        }
        model_name = args.modelname

    for input_file in args.input:
        if not args.outdir:
            outdir = Path(Path(input_file).stem + '_' + model_name)
        else:
            outdir = Path(args.outdir)

        # handling an input audio path
        audio, rate = sf.read(input_file, always_2d=True)

        if rate != args.samplerate:
            audio = resampy.resample(audio, rate, args.samplerate, axis=0)

        if audio.shape[1] == 1:
            # if we have mono, let's duplicate it
            audio = np.repeat(audio, 2, axis=1)

        estimates = separate(
            audio,
            models,
            niter=args.niter,
            alpha=args.alpha,
            softmask=args.softmask,
            final_smoothing=args.final_smoothing,
            residual_model=args.residual_model,
            device=device
        )
        outdir.mkdir(exist_ok=True, parents=True)
        for target in estimates:
            sf.write(
                outdir / Path(target).with_suffix('.wav'),
                estimates[target],
                args.samplerate
            )<|MERGE_RESOLUTION|>--- conflicted
+++ resolved
@@ -10,7 +10,6 @@
 import model
 import utils
 
-eps = np.finfo(np.float32).eps
 
 def load_models(directory, targets, device='cpu'):
     models = {}
@@ -85,11 +84,7 @@
 
     V = np.transpose(np.array(V), (1, 3, 2, 0))
 
-<<<<<<< HEAD
     if residual_model or len(models) == 1:
-=======
-    if residual_model or V.shape[-1] == 1:
->>>>>>> 8eafa35f
         V = norbert.residual(V, X, alpha if softmask else 1)
         source_names += (['residual'] if len(models) > 1
                          else ['accompaniment'])
@@ -200,19 +195,13 @@
 
     parser.add_argument(
         '--modelname',
-<<<<<<< HEAD
-        choices=['OpenUnmix1.0'],
-        default='OpenUnmix1.0',
-=======
         choices=['OpenUnmixBLSTMStereo'],
         default='OpenUnmixBLSTMStereo',
->>>>>>> 8eafa35f
         type=str,
         help='use pretrained model'
     )
 
     parser.add_argument(
-<<<<<<< HEAD
         '--softmask',
         dest='softmask',
         action='store_true',
@@ -224,13 +213,13 @@
         '--niter',
         type=int,
         default=1,
-        help='number of iterations for refining results.'
-=======
-        '--no-cuda', 
-        action='store_true', 
+        help='number of iterations for refining results.')
+
+    parser.add_argument(
+        '--no-cuda',
+        action='store_true',
         default=False,
         help='disables CUDA inference'
->>>>>>> 8eafa35f
     )
 
     args, _ = parser.parse_known_args()
