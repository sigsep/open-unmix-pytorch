import torch
import argparse
<<<<<<< HEAD
import torchaudio
from pathlib import Path
=======
import data
import norbert
import json
from pathlib import Path
import scipy.signal
import torchaudio
>>>>>>> b601aa34
import model
from model import Separator
import utils
<<<<<<< HEAD
import json
=======
import warnings
import tqdm
from contextlib import redirect_stderr
import io


def load_model(target, model_name='umxhq', device='cpu'):
    """
    target model path can be either <target>.pth, or <target>-sha256.pth
    (as used on torchub)
    """
    model_path = Path(model_name).expanduser()
    if not model_path.exists():
        # model path does not exist, use hubconf model
        try:
            # disable progress bar
            err = io.StringIO()
            with redirect_stderr(err):
                return torch.hub.load(
                    'sigsep/open-unmix-pytorch',
                    model_name,
                    target=target,
                    device=device,
                    pretrained=True
                )
            print(err.getvalue())
        except AttributeError:
            raise NameError('Model does not exist on torchhub')
            # assume model is a path to a local model_name direcotry
    else:
        # load model from disk
        with open(Path(model_path, target + '.json'), 'r') as stream:
            results = json.load(stream)

        target_model_path = next(Path(model_path).glob("%s*.pth" % target))
        state = torch.load(
            target_model_path,
            map_location=device
        )

        max_bin = utils.bandwidth_to_max_bin(
            state['sample_rate'],
            results['args']['nfft'],
            results['args']['bandwidth']
        )

        unmix = model.OpenUnmix(
            n_fft=results['args']['nfft'],
            n_hop=results['args']['nhop'],
            nb_channels=results['args']['nb_channels'],
            hidden_size=results['args']['hidden_size'],
            max_bin=max_bin
        )

        unmix.load_state_dict(state)
        unmix.stft.center = True
        unmix.eval()
        unmix.to(device)
        return unmix


def istft(X, rate=44100, n_fft=4096, n_hopsize=1024):
    t, audio = scipy.signal.istft(
        X / (n_fft / 2),
        rate,
        nperseg=n_fft,
        noverlap=n_fft - n_hopsize,
        boundary=True
    )
    return audio


def separate(
    audio,
    targets,
    model_name='umxhq',
    niter=1, softmask=False, alpha=1.0,
    residual_model=False, device='cpu'
):
    """
    Performing the separation on audio input

    Parameters
    ----------
    audio: torch tensor [shape=(nb_samples, nb_channels, nb_timesteps)]
        mixture audio

    targets: list of str
        a list of the separation targets.
        Note that for each target a separate model is expected
        to be loaded.

    model_name: str
        name of torchhub model or path to model folder, defaults to `umxhq`

    niter: int
         Number of EM steps for refining initial estimates in a
         post-processing stage, defaults to 1.

    softmask: boolean
        if activated, then the initial estimates for the sources will
        be obtained through a ratio mask of the mixture STFT, and not
        by using the default behavior of reconstructing waveforms
        by using the mixture phase, defaults to False

    alpha: float
        changes the exponent to use for building ratio masks, defaults to 1.0

    residual_model: boolean
        computes a residual target, for custom separation scenarios
        when not all targets are available, defaults to False

    device: str
        set torch device. Defaults to `cpu`.

    Returns
    -------
    estimates: `dict` [`str`, `np.ndarray`]
        dictionary of all restimates as performed by the separation model.

    """
    # convert numpy audio to torch
    audio_torch = torch.as_tensor(audio.T[None, ...]).float().to(device)

    source_names = []
    V = []

    for j, target in enumerate(tqdm.tqdm(targets)):
        unmix_target = load_model(
            target=target,
            model_name=model_name,
            device=device
        )
        Vj = unmix_target(audio_torch).cpu().detach().numpy()
        if softmask:
            # only exponentiate the model if we use softmask
            Vj = Vj**alpha
        # output is nb_frames, nb_samples, nb_channels, nb_bins
        V.append(Vj[:, 0, ...])  # remove sample dim
        source_names += [target]

    V = np.transpose(np.array(V), (1, 3, 2, 0))

    X = unmix_target.stft(audio_torch).detach().cpu().numpy()
    # convert to complex numpy type
    X = X[..., 0] + X[..., 1]*1j
    X = X[0].transpose(2, 1, 0)

    if residual_model or len(targets) == 1:
        V = norbert.residual_model(V, X, alpha if softmask else 1)
        source_names += (['residual'] if len(targets) > 1
                         else ['accompaniment'])

    Y = norbert.wiener(V, X.astype(np.complex128), niter,
                       use_softmask=softmask)

    estimates = {}
    for j, name in enumerate(source_names):
        audio_hat = istft(
            Y[..., j].T,
            n_fft=unmix_target.stft.n_fft,
            n_hopsize=unmix_target.stft.n_hop
        )
        estimates[name] = audio_hat.T

    return estimates
>>>>>>> b601aa34


def inference_args(parser, remaining_args):
    inf_parser = argparse.ArgumentParser(
        description=__doc__,
        parents=[parser],
        add_help=True,
        formatter_class=argparse.RawDescriptionHelpFormatter
    )

    inf_parser.add_argument(
        '--niter',
        type=int,
        default=1,
        help='number of iterations for refining results.'
    )

    inf_parser.add_argument(
<<<<<<< HEAD
        '--wiener-win-len',
        type=int,
        default=300,
        help='Number of frames on which to apply filtering independently'
=======
        '--alpha',
        type=float,
        default=1.0,
        help='exponent in case of softmask separation'
>>>>>>> b601aa34
    )

    inf_parser.add_argument(
        '--residual',
        type=str,
        default=None,
        help='if provided, build a source with given name'
             'for the mix minus all estimated targets'
    )

    inf_parser.add_argument(
        '--aggregate',
        type=str,
        default=None,
        help='if provided, must be a string containing a valid expression for '
             'a dictionary, with keys as output target names, and values '
             'a list of targets that are used to build it. For instance: '
             '\'{\"vocals\":[\"vocals\"], \"accompaniment\":[\"drums\",'
             '\"bass\",\"other\"]}\''
    )
    return inf_parser.parse_args()


def test_main(
    input_files=None, samplerate=44100, niter=1, alpha=1.0,
    softmask=False, residual_model=False, model='umxhq',
    targets=('vocals', 'drums', 'bass', 'other'),
    outdir=None, start=0.0, duration=-1.0, no_cuda=False
):

    use_cuda = not no_cuda and torch.cuda.is_available()
    device = torch.device("cuda" if use_cuda else "cpu")

    for input_file in input_files:
        # handling an input audio path
        info = data.load_info(input_file)
        # check if dur is none
        if info['duration'] <= 0:
            # set to None for reading complete file
            duration = None
        else:
            duration = info['duration']

        audio = data.load_audio(
            input_file,
            start=start,
            dur=duration
        )
        if audio.shape[0] > 2:
            warnings.warn(
                'Channel count > 2! '
                'Only the first two channels will be processed!')
            audio = audio[:2]

        if info['samplerate'] != samplerate:
            # resample to model samplerate if needed
            resampler = torchaudio.transforms.Resample(
                info['samplerate'],
                samplerate,
                resampling_method='sinc_interpolation'
            )
            audio = resampler(audio)

        if audio.shape[1] == 1:
            # if we have mono, let's duplicate it
            # as the input of OpenUnmix is always stereo
            audio = torch.repeat_interleave(audio, 2, dim=1)

        estimates = separate(
            audio.T,
            targets=targets,
            model_name=model,
            niter=niter,
            alpha=alpha,
            softmask=softmask,
            residual_model=residual_model,
            device=device
        )
        if not outdir:
            model_path = Path(model)
            if not model_path.exists():
                output_path = Path(Path(input_file).stem + '_' + model)
            else:
                output_path = Path(
                    Path(input_file).stem + '_' + model_path.stem
                )
        else:
            if len(input_files) > 1:
                output_path = Path(outdir) / Path(input_file).stem
            else:
                output_path = Path(outdir)

        output_path.mkdir(exist_ok=True, parents=True)

        for target, estimate in estimates.items():
            torchaudio.save(
                str(output_path / Path(target).with_suffix('.wav')),
                torch.tensor(estimate.T),
                samplerate
            )


if __name__ == '__main__':
    # Training settings
    parser = argparse.ArgumentParser(
        description='UMX Inference',
        add_help=False
    )

    parser.add_argument(
        'input',
        type=str,
        nargs='+',
        help='List of paths to wav/flac files.'
    )

    parser.add_argument(
        '--targets',
        nargs='+',
        default=['vocals', 'drums', 'bass', 'other'],
        type=str,
        help='provide targets to be processed. \
              If none, all available targets will be computed'
    )

    parser.add_argument(
        '--outdir',
        type=str,
        help='Results path where audio evaluation results are stored'
    )

    parser.add_argument(
        '--start',
        type=float,
        default=0.0,
        help='Audio chunk start in seconds'
    )

    parser.add_argument(
        '--duration',
        type=float,
        default=-1.0,
        help='Audio chunk duration in seconds, negative values load full track'
    )

    parser.add_argument(
        '--model',
        default='umxhq',
        type=str,
        help='path to mode base directory of pretrained models'
    )

    parser.add_argument(
        '--no-cuda',
        action='store_true',
        default=False,
        help='disables CUDA inference'
    )

<<<<<<< HEAD
    torch.autograd.set_detect_anomaly(True)
=======
    parser.add_argument(
        '--audio-backend',
        type=str,
        default="sox",
        help='Set torchaudio backend '
             '(`sox` or `soundfile`), defaults to `sox`')
>>>>>>> b601aa34

    args, _ = parser.parse_known_args()
    args = inference_args(parser, args)

<<<<<<< HEAD
    use_cuda = not args.no_cuda and torch.cuda.is_available()
    device = torch.device("cuda" if use_cuda else "cpu")

    # create the Separator object
    targets = model.load_models(
        targets=args.targets,
        model_name=args.model
    )

    # parsing the output dict
    aggregate_dict = None if args.aggregate is None else json.loads(
        args.aggregate
    )

    separator = Separator(
        targets=targets,
        niter=args.niter,
        residual=args.residual,
        wiener_win_len=args.wiener_win_len
    ).to(device)
    separator.freeze()

    # loop over the files
    for input_file in args.input:
        # handling an input audio path
        audio, rate = torchaudio.load(input_file)
        audio = audio.to(device)
        audio = utils.preprocess(audio, rate, separator.sample_rate)

        # getting the separated signals
        estimates = separator(audio)
        estimates = separator.to_dict(estimates, aggregate_dict=aggregate_dict)

        if not args.outdir:
            model_path = Path(args.model)
            if not model_path.exists():
                outdir = Path(Path(input_file).stem + '_' + args.model)
            else:
                outdir = Path(Path(input_file).stem + '_' + model_path.stem)
        else:
            outdir = Path(args.outdir)
        outdir.mkdir(exist_ok=True, parents=True)

        # write out estimates
        for target, estimate in estimates.items():
            torchaudio.save(
                 str(outdir / Path(target).with_suffix('.wav')),
                 torch.squeeze(estimate),
                 separator.sample_rate
            )
=======
    torchaudio.set_audio_backend(args.audio_backend)

    test_main(
        input_files=args.input, samplerate=args.samplerate,
        alpha=args.alpha, softmask=args.softmask, niter=args.niter,
        residual_model=args.residual_model, model=args.model,
        targets=args.targets, outdir=args.outdir, start=args.start,
        duration=args.duration, no_cuda=args.no_cuda
    )
>>>>>>> b601aa34
<|MERGE_RESOLUTION|>--- conflicted
+++ resolved
@@ -1,189 +1,11 @@
 import torch
 import argparse
-<<<<<<< HEAD
-import torchaudio
-from pathlib import Path
-=======
-import data
-import norbert
 import json
 from pathlib import Path
-import scipy.signal
 import torchaudio
->>>>>>> b601aa34
 import model
 from model import Separator
 import utils
-<<<<<<< HEAD
-import json
-=======
-import warnings
-import tqdm
-from contextlib import redirect_stderr
-import io
-
-
-def load_model(target, model_name='umxhq', device='cpu'):
-    """
-    target model path can be either <target>.pth, or <target>-sha256.pth
-    (as used on torchub)
-    """
-    model_path = Path(model_name).expanduser()
-    if not model_path.exists():
-        # model path does not exist, use hubconf model
-        try:
-            # disable progress bar
-            err = io.StringIO()
-            with redirect_stderr(err):
-                return torch.hub.load(
-                    'sigsep/open-unmix-pytorch',
-                    model_name,
-                    target=target,
-                    device=device,
-                    pretrained=True
-                )
-            print(err.getvalue())
-        except AttributeError:
-            raise NameError('Model does not exist on torchhub')
-            # assume model is a path to a local model_name direcotry
-    else:
-        # load model from disk
-        with open(Path(model_path, target + '.json'), 'r') as stream:
-            results = json.load(stream)
-
-        target_model_path = next(Path(model_path).glob("%s*.pth" % target))
-        state = torch.load(
-            target_model_path,
-            map_location=device
-        )
-
-        max_bin = utils.bandwidth_to_max_bin(
-            state['sample_rate'],
-            results['args']['nfft'],
-            results['args']['bandwidth']
-        )
-
-        unmix = model.OpenUnmix(
-            n_fft=results['args']['nfft'],
-            n_hop=results['args']['nhop'],
-            nb_channels=results['args']['nb_channels'],
-            hidden_size=results['args']['hidden_size'],
-            max_bin=max_bin
-        )
-
-        unmix.load_state_dict(state)
-        unmix.stft.center = True
-        unmix.eval()
-        unmix.to(device)
-        return unmix
-
-
-def istft(X, rate=44100, n_fft=4096, n_hopsize=1024):
-    t, audio = scipy.signal.istft(
-        X / (n_fft / 2),
-        rate,
-        nperseg=n_fft,
-        noverlap=n_fft - n_hopsize,
-        boundary=True
-    )
-    return audio
-
-
-def separate(
-    audio,
-    targets,
-    model_name='umxhq',
-    niter=1, softmask=False, alpha=1.0,
-    residual_model=False, device='cpu'
-):
-    """
-    Performing the separation on audio input
-
-    Parameters
-    ----------
-    audio: torch tensor [shape=(nb_samples, nb_channels, nb_timesteps)]
-        mixture audio
-
-    targets: list of str
-        a list of the separation targets.
-        Note that for each target a separate model is expected
-        to be loaded.
-
-    model_name: str
-        name of torchhub model or path to model folder, defaults to `umxhq`
-
-    niter: int
-         Number of EM steps for refining initial estimates in a
-         post-processing stage, defaults to 1.
-
-    softmask: boolean
-        if activated, then the initial estimates for the sources will
-        be obtained through a ratio mask of the mixture STFT, and not
-        by using the default behavior of reconstructing waveforms
-        by using the mixture phase, defaults to False
-
-    alpha: float
-        changes the exponent to use for building ratio masks, defaults to 1.0
-
-    residual_model: boolean
-        computes a residual target, for custom separation scenarios
-        when not all targets are available, defaults to False
-
-    device: str
-        set torch device. Defaults to `cpu`.
-
-    Returns
-    -------
-    estimates: `dict` [`str`, `np.ndarray`]
-        dictionary of all restimates as performed by the separation model.
-
-    """
-    # convert numpy audio to torch
-    audio_torch = torch.as_tensor(audio.T[None, ...]).float().to(device)
-
-    source_names = []
-    V = []
-
-    for j, target in enumerate(tqdm.tqdm(targets)):
-        unmix_target = load_model(
-            target=target,
-            model_name=model_name,
-            device=device
-        )
-        Vj = unmix_target(audio_torch).cpu().detach().numpy()
-        if softmask:
-            # only exponentiate the model if we use softmask
-            Vj = Vj**alpha
-        # output is nb_frames, nb_samples, nb_channels, nb_bins
-        V.append(Vj[:, 0, ...])  # remove sample dim
-        source_names += [target]
-
-    V = np.transpose(np.array(V), (1, 3, 2, 0))
-
-    X = unmix_target.stft(audio_torch).detach().cpu().numpy()
-    # convert to complex numpy type
-    X = X[..., 0] + X[..., 1]*1j
-    X = X[0].transpose(2, 1, 0)
-
-    if residual_model or len(targets) == 1:
-        V = norbert.residual_model(V, X, alpha if softmask else 1)
-        source_names += (['residual'] if len(targets) > 1
-                         else ['accompaniment'])
-
-    Y = norbert.wiener(V, X.astype(np.complex128), niter,
-                       use_softmask=softmask)
-
-    estimates = {}
-    for j, name in enumerate(source_names):
-        audio_hat = istft(
-            Y[..., j].T,
-            n_fft=unmix_target.stft.n_fft,
-            n_hopsize=unmix_target.stft.n_hop
-        )
-        estimates[name] = audio_hat.T
-
-    return estimates
->>>>>>> b601aa34
 
 
 def inference_args(parser, remaining_args):
@@ -202,17 +24,10 @@
     )
 
     inf_parser.add_argument(
-<<<<<<< HEAD
         '--wiener-win-len',
         type=int,
         default=300,
         help='Number of frames on which to apply filtering independently'
-=======
-        '--alpha',
-        type=float,
-        default=1.0,
-        help='exponent in case of softmask separation'
->>>>>>> b601aa34
     )
 
     inf_parser.add_argument(
@@ -234,85 +49,6 @@
              '\"bass\",\"other\"]}\''
     )
     return inf_parser.parse_args()
-
-
-def test_main(
-    input_files=None, samplerate=44100, niter=1, alpha=1.0,
-    softmask=False, residual_model=False, model='umxhq',
-    targets=('vocals', 'drums', 'bass', 'other'),
-    outdir=None, start=0.0, duration=-1.0, no_cuda=False
-):
-
-    use_cuda = not no_cuda and torch.cuda.is_available()
-    device = torch.device("cuda" if use_cuda else "cpu")
-
-    for input_file in input_files:
-        # handling an input audio path
-        info = data.load_info(input_file)
-        # check if dur is none
-        if info['duration'] <= 0:
-            # set to None for reading complete file
-            duration = None
-        else:
-            duration = info['duration']
-
-        audio = data.load_audio(
-            input_file,
-            start=start,
-            dur=duration
-        )
-        if audio.shape[0] > 2:
-            warnings.warn(
-                'Channel count > 2! '
-                'Only the first two channels will be processed!')
-            audio = audio[:2]
-
-        if info['samplerate'] != samplerate:
-            # resample to model samplerate if needed
-            resampler = torchaudio.transforms.Resample(
-                info['samplerate'],
-                samplerate,
-                resampling_method='sinc_interpolation'
-            )
-            audio = resampler(audio)
-
-        if audio.shape[1] == 1:
-            # if we have mono, let's duplicate it
-            # as the input of OpenUnmix is always stereo
-            audio = torch.repeat_interleave(audio, 2, dim=1)
-
-        estimates = separate(
-            audio.T,
-            targets=targets,
-            model_name=model,
-            niter=niter,
-            alpha=alpha,
-            softmask=softmask,
-            residual_model=residual_model,
-            device=device
-        )
-        if not outdir:
-            model_path = Path(model)
-            if not model_path.exists():
-                output_path = Path(Path(input_file).stem + '_' + model)
-            else:
-                output_path = Path(
-                    Path(input_file).stem + '_' + model_path.stem
-                )
-        else:
-            if len(input_files) > 1:
-                output_path = Path(outdir) / Path(input_file).stem
-            else:
-                output_path = Path(outdir)
-
-        output_path.mkdir(exist_ok=True, parents=True)
-
-        for target, estimate in estimates.items():
-            torchaudio.save(
-                str(output_path / Path(target).with_suffix('.wav')),
-                torch.tensor(estimate.T),
-                samplerate
-            )
 
 
 if __name__ == '__main__':
@@ -372,21 +108,16 @@
         help='disables CUDA inference'
     )
 
-<<<<<<< HEAD
-    torch.autograd.set_detect_anomaly(True)
-=======
     parser.add_argument(
         '--audio-backend',
         type=str,
         default="sox",
         help='Set torchaudio backend '
              '(`sox` or `soundfile`), defaults to `sox`')
->>>>>>> b601aa34
 
     args, _ = parser.parse_known_args()
     args = inference_args(parser, args)
 
-<<<<<<< HEAD
     use_cuda = not args.no_cuda and torch.cuda.is_available()
     device = torch.device("cuda" if use_cuda else "cpu")
 
@@ -436,15 +167,4 @@
                  str(outdir / Path(target).with_suffix('.wav')),
                  torch.squeeze(estimate),
                  separator.sample_rate
-            )
-=======
-    torchaudio.set_audio_backend(args.audio_backend)
-
-    test_main(
-        input_files=args.input, samplerate=args.samplerate,
-        alpha=args.alpha, softmask=args.softmask, niter=args.niter,
-        residual_model=args.residual_model, model=args.model,
-        targets=args.targets, outdir=args.outdir, start=args.start,
-        duration=args.duration, no_cuda=args.no_cuda
-    )
->>>>>>> b601aa34
+            )