import torch
import numpy as np
import argparse
import soundfile as sf
import norbert
import json
from pathlib import Path
import scipy.signal
import resampy
import utils
import model
import warnings
import tqdm
from contextlib import redirect_stderr
import io


def load_model(target, model_name='umxhq', device='cpu'):
    """
    target model path can be either <target>.pth, or <target>-sha256.pth
    (as used on torchub)
    """
    model_path = Path(model_name).expanduser()
    if not model_path.exists():
        # model path does not exist, use hubconf model
        try:
            # disable progress bar
            err = io.StringIO()
            with redirect_stderr(err):
                return torch.hub.load(
                    'sigsep/open-unmix-pytorch',
                    model_name,
                    target=target,
                    device=device,
                    pretrained=True
                )
            print(err.getvalue())
        except AttributeError:
            raise NameError('Model does not exist on torchhub')
            # assume model is a path to a local model_name direcotry
    else:
        # load model from disk
        with open(Path(model_path, target + '.json'), 'r') as stream:
            results = json.load(stream)

        target_model_path = next(Path(model_path).glob("%s*.pth" % target))
        state = torch.load(
            target_model_path,
            map_location=device
        )

        max_bin = utils.bandwidth_to_max_bin(
            state['sample_rate'],
            results['args']['nfft'],
            results['args']['bandwidth']
        )

        unmix = model.OpenUnmix(
            n_fft=results['args']['nfft'],
            n_hop=results['args']['nhop'],
            nb_channels=results['args']['nb_channels'],
            hidden_size=results['args']['hidden_size'],
            max_bin=max_bin
        )

        unmix.load_state_dict(state)
        unmix.stft.center = True
        unmix.eval()
        unmix.to(device)
        return unmix


def istft(X, rate=44100, n_fft=4096, n_hopsize=1024):
    t, audio = scipy.signal.istft(
        X / (n_fft / 2),
        rate,
        nperseg=n_fft,
        noverlap=n_fft - n_hopsize,
        boundary=True
    )
    return audio


def separate(
    audio,
    targets,
    model_name='umxhq',
    niter=1, softmask=False, alpha=1.0,
    residual_model=False, device='cpu'
):
    """
    Performing the separation on audio input

    Parameters
    ----------
    audio: np.ndarray [shape=(nb_samples, nb_channels, nb_timesteps)]
        mixture audio

    targets: list of str
        a list of the separation targets.
        Note that for each target a separate model is expected
        to be loaded.

    model_name: str
        name of torchhub model or path to model folder, defaults to `umxhq`

    niter: int
         Number of EM steps for refining initial estimates in a
         post-processing stage, defaults to 1.

    softmask: boolean
        if activated, then the initial estimates for the sources will
        be obtained through a ratio mask of the mixture STFT, and not
        by using the default behavior of reconstructing waveforms
        by using the mixture phase, defaults to False

    alpha: float
        changes the exponent to use for building ratio masks, defaults to 1.0

    residual_model: boolean
        computes a residual target, for custom separation scenarios
        when not all targets are available, defaults to False

    device: str
        set torch device. Defaults to `cpu`.

    Returns
    -------
    estimates: `dict` [`str`, `np.ndarray`]
        dictionary of all restimates as performed by the separation model.

    """
    # convert numpy audio to torch
    audio_torch = torch.tensor(audio.T[None, ...]).float().to(device)

    source_names = []
    V = []

    for j, target in enumerate(tqdm.tqdm(targets)):
        unmix_target = load_model(
            target=target,
            model_name=model_name,
            device=device
        )
        Vj = unmix_target(audio_torch).cpu().detach().numpy()
        if softmask:
            # only exponentiate the model if we use softmask
            Vj = Vj**alpha
        # output is nb_frames, nb_samples, nb_channels, nb_bins
        V.append(Vj[:, 0, ...])  # remove sample dim
        source_names += [target]

    V = np.transpose(np.array(V), (1, 3, 2, 0))

    X = unmix_target.stft(audio_torch).detach().cpu().numpy()
    # convert to complex numpy type
    X = X[..., 0] + X[..., 1]*1j
    X = X[0].transpose(2, 1, 0)

    if residual_model or len(targets) == 1:
        V = norbert.residual_model(V, X, alpha if softmask else 1)
        source_names += (['residual'] if len(targets) > 1
                         else ['accompaniment'])

    Y = norbert.wiener(V, X.astype(np.complex128), niter,
                       use_softmask=softmask)

    estimates = {}
    for j, name in enumerate(source_names):
        audio_hat = istft(
            Y[..., j].T,
            n_fft=unmix_target.stft.n_fft,
            n_hopsize=unmix_target.stft.n_hop
        )
        estimates[name] = audio_hat.T

    return estimates


def inference_args(parser, remaining_args):
    inf_parser = argparse.ArgumentParser(
        description=__doc__,
        parents=[parser],
        add_help=True,
        formatter_class=argparse.RawDescriptionHelpFormatter
    )

    inf_parser.add_argument(
        '--softmask',
        dest='softmask',
        action='store_true',
        help=('if enabled, will initialize separation with softmask.'
              'otherwise, will use mixture phase with spectrogram')
    )

    inf_parser.add_argument(
        '--niter',
        type=int,
        default=1,
        help='number of iterations for refining results.'
    )

    inf_parser.add_argument(
        '--alpha',
        type=int,
        default=1,
        help='exponent in case of softmask separation'
    )

    inf_parser.add_argument(
        '--samplerate',
        type=int,
        default=44100,
        help='model samplerate'
    )

    inf_parser.add_argument(
        '--residual-model',
        action='store_true',
        help='create a model for the residual'
    )
    return inf_parser.parse_args()


def test_main(input_files=None, samplerate=44100, niter=1, alpha=1.0, softmask=False, residual_model=False,
              model='umxhq', targets=('vocals', 'drums', 'bass', 'other'), outdir=None, no_cuda=False):

    use_cuda = not no_cuda and torch.cuda.is_available()
    device = torch.device("cuda" if use_cuda else "cpu")

    for input_file in input_files:
        # handling an input audio path
        audio, rate = sf.read(input_file, always_2d=True)

        if audio.shape[1] > 2:
            warnings.warn(
                'Channel count > 2! '
                'Only the first two channels will be processed!')
            audio = audio[:, :2]

        if rate != samplerate:
            # resample to model samplerate if needed
            audio = resampy.resample(audio, rate, samplerate, axis=0)

        if audio.shape[1] == 1:
            # if we have mono, let's duplicate it
            # as the input of OpenUnmix is always stereo
            audio = np.repeat(audio, 2, axis=1)

        estimates = separate(
            audio,
            targets=targets,
            model_name=model,
            niter=niter,
            alpha=alpha,
            softmask=softmask,
            residual_model=residual_model,
            device=device
        )
        if not outdir:
            model_path = Path(model)
            if not model_path.exists():
                out_dir = Path(Path(input_file).stem + '_' + model)
            else:
                out_dir = Path(Path(input_file).stem + '_' + model_path.stem)
        else:
            out_dir = Path(outdir)
        out_dir.mkdir(exist_ok=True, parents=True)

        # write out estimates
        for target, estimate in estimates.items():
            sf.write(
                outdir / Path(target).with_suffix('.wav'),
                estimate,
                samplerate
            )


if __name__ == '__main__':
    # Training settings
    parser = argparse.ArgumentParser(
        description='OSU Inference',
        add_help=False
    )

    parser.add_argument(
        'input',
        type=str,
        nargs='+',
        help='List of paths to wav/flac files.'
    )

    parser.add_argument(
        '--targets',
        nargs='+',
        default=['vocals', 'drums', 'bass', 'other'],
        type=str,
        help='provide targets to be processed. \
              If none, all available targets will be computed'
    )

    parser.add_argument(
        '--outdir',
        type=str,
        help='Results path where audio evaluation results are stored'
    )

    parser.add_argument(
        '--start',
        type=float,
        default=0.0,
        help='Audio chunk start in seconds'
    )

    parser.add_argument(
        '--duration',
        type=float,
        default=-1.0,
        help='Audio chunk duration in seconds, negative values load the full track'
    )

    parser.add_argument(
        '--model',
        default='umxhq',
        type=str,
        help='path to mode base directory of pretrained models'
    )

    parser.add_argument(
        '--no-cuda',
        action='store_true',
        default=False,
        help='disables CUDA inference'
    )

    args, _ = parser.parse_known_args()
    args = inference_args(parser, args)

<<<<<<< HEAD
    test_main(input_files=args.input, samplerate=args.samplerate, niter=args.niter, alpha=args.alpha,
              softmask=args.softmask, residual_model=args.residual_model, model=args.model, targets=args.targets,
              outdir=args.outdir, no_cuda=args.no_cuda)
=======
    use_cuda = not args.no_cuda and torch.cuda.is_available()
    device = torch.device("cuda" if use_cuda else "cpu")

    for input_file in args.input:
        # handling an input audio path
        info = sf.info(input_file)
        start = int(args.start * info.samplerate)
        # check if dur is none
        if args.duration > 0:
            # stop in soundfile is calc in samples, not seconds
            stop = start + int(args.duration * info.samplerate)
        else:
            # set to None for reading complete file
            stop = None

        audio, rate = sf.read(
            input_file,
            always_2d=True,
            start=start,
            stop=stop
        )

        if audio.shape[1] > 2:
            warnings.warn(
                'Channel count > 2! '
                'Only the first two channels will be processed!')
            audio = audio[:, :2]

        if rate != args.samplerate:
            # resample to model samplerate if needed
            audio = resampy.resample(audio, rate, args.samplerate, axis=0)

        if audio.shape[1] == 1:
            # if we have mono, let's duplicate it
            # as the input of OpenUnmix is always stereo
            audio = np.repeat(audio, 2, axis=1)

        estimates = separate(
            audio,
            targets=args.targets,
            model_name=args.model,
            niter=args.niter,
            alpha=args.alpha,
            softmask=args.softmask,
            residual_model=args.residual_model,
            device=device
        )
        if not args.outdir:
            model_path = Path(args.model)
            if not model_path.exists():
                outdir = Path(Path(input_file).stem + '_' + args.model)
            else:
                outdir = Path(Path(input_file).stem + '_' + model_path.stem)
        else:
            outdir = Path(args.outdir)
        outdir.mkdir(exist_ok=True, parents=True)

        # write out estimates
        for target, estimate in estimates.items():
            sf.write(
                outdir / Path(target).with_suffix('.wav'),
                estimate,
                args.samplerate
            )
>>>>>>> d4c2add0
<|MERGE_RESOLUTION|>--- conflicted
+++ resolved
@@ -7,8 +7,7 @@
 from pathlib import Path
 import scipy.signal
 import resampy
-import utils
-import model
+from autosynch.umx import model, utils
 import warnings
 import tqdm
 from contextlib import redirect_stderr
@@ -223,14 +222,30 @@
 
 
 def test_main(input_files=None, samplerate=44100, niter=1, alpha=1.0, softmask=False, residual_model=False,
-              model='umxhq', targets=('vocals', 'drums', 'bass', 'other'), outdir=None, no_cuda=False):
+              model='umxhq', targets=('vocals', 'drums', 'bass', 'other'), outdir=None, start=0.0, duration=-1.0,
+              no_cuda=False):
 
     use_cuda = not no_cuda and torch.cuda.is_available()
     device = torch.device("cuda" if use_cuda else "cpu")
 
     for input_file in input_files:
         # handling an input audio path
-        audio, rate = sf.read(input_file, always_2d=True)
+        info = sf.info(input_file)
+        start = int(start * info.samplerate)
+        # check if dur is none
+        if duration > 0:
+            # stop in soundfile is calc in samples, not seconds
+            stop = start + int(duration * info.samplerate)
+        else:
+            # set to None for reading complete file
+            stop = None
+
+        audio, rate = sf.read(
+            input_file,
+            always_2d=True,
+            start=start,
+            stop=stop
+        )
 
         if audio.shape[1] > 2:
             warnings.warn(
@@ -270,7 +285,7 @@
         # write out estimates
         for target, estimate in estimates.items():
             sf.write(
-                outdir / Path(target).with_suffix('.wav'),
+                outdir / Path(Path(input_file).stem+'_'+target).with_suffix('.wav'),
                 estimate,
                 samplerate
             )
@@ -336,73 +351,6 @@
     args, _ = parser.parse_known_args()
     args = inference_args(parser, args)
 
-<<<<<<< HEAD
     test_main(input_files=args.input, samplerate=args.samplerate, niter=args.niter, alpha=args.alpha,
               softmask=args.softmask, residual_model=args.residual_model, model=args.model, targets=args.targets,
-              outdir=args.outdir, no_cuda=args.no_cuda)
-=======
-    use_cuda = not args.no_cuda and torch.cuda.is_available()
-    device = torch.device("cuda" if use_cuda else "cpu")
-
-    for input_file in args.input:
-        # handling an input audio path
-        info = sf.info(input_file)
-        start = int(args.start * info.samplerate)
-        # check if dur is none
-        if args.duration > 0:
-            # stop in soundfile is calc in samples, not seconds
-            stop = start + int(args.duration * info.samplerate)
-        else:
-            # set to None for reading complete file
-            stop = None
-
-        audio, rate = sf.read(
-            input_file,
-            always_2d=True,
-            start=start,
-            stop=stop
-        )
-
-        if audio.shape[1] > 2:
-            warnings.warn(
-                'Channel count > 2! '
-                'Only the first two channels will be processed!')
-            audio = audio[:, :2]
-
-        if rate != args.samplerate:
-            # resample to model samplerate if needed
-            audio = resampy.resample(audio, rate, args.samplerate, axis=0)
-
-        if audio.shape[1] == 1:
-            # if we have mono, let's duplicate it
-            # as the input of OpenUnmix is always stereo
-            audio = np.repeat(audio, 2, axis=1)
-
-        estimates = separate(
-            audio,
-            targets=args.targets,
-            model_name=args.model,
-            niter=args.niter,
-            alpha=args.alpha,
-            softmask=args.softmask,
-            residual_model=args.residual_model,
-            device=device
-        )
-        if not args.outdir:
-            model_path = Path(args.model)
-            if not model_path.exists():
-                outdir = Path(Path(input_file).stem + '_' + args.model)
-            else:
-                outdir = Path(Path(input_file).stem + '_' + model_path.stem)
-        else:
-            outdir = Path(args.outdir)
-        outdir.mkdir(exist_ok=True, parents=True)
-
-        # write out estimates
-        for target, estimate in estimates.items():
-            sf.write(
-                outdir / Path(target).with_suffix('.wav'),
-                estimate,
-                args.samplerate
-            )
->>>>>>> d4c2add0
+              outdir=args.outdir, start=args.start, duration=args.duration, no_cuda=args.no_cuda)