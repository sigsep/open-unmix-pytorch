name: umx-cpu

channels:
  - conda-forge
  - pytorch

dependencies:
  - python=3.7
<<<<<<< HEAD
  - numpy=1.16
  - scipy=1.3
  - pytorch=1.5
=======
  - numpy=1.18
  - scipy=1.4
  - pytorch=1.5.0
>>>>>>> b601aa34
  - cpuonly
  - torchaudio=0.5.0
  - tqdm
  - scikit-learn=0.22
  - ffmpeg
  - resampy
  - torchaudio=0.5.0
  - pip
  - pip:
    - musdb==0.3.1
    - norbert>=0.2.0
    - museval==0.3.0
    - gitpython<|MERGE_RESOLUTION|>--- conflicted
+++ resolved
@@ -6,15 +6,9 @@
 
 dependencies:
   - python=3.7
-<<<<<<< HEAD
-  - numpy=1.16
-  - scipy=1.3
-  - pytorch=1.5
-=======
   - numpy=1.18
   - scipy=1.4
-  - pytorch=1.5.0
->>>>>>> b601aa34
+  - pytorch=1.5
   - cpuonly
   - torchaudio=0.5.0
   - tqdm
@@ -25,6 +19,5 @@
   - pip
   - pip:
     - musdb==0.3.1
-    - norbert>=0.2.0
     - museval==0.3.0
     - gitpython