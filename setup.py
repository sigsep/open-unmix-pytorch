--- conflicted
+++ resolved
@@ -18,23 +18,14 @@
     python_requires=">=3.6",
     install_requires=[
         "numpy",
-<<<<<<< HEAD
         "scipy",
         "torchaudio>=0.7.0",
         "torch>=1.7.0",
     ],
     extras_require={
-        "tests": ["pytest"],
+        "tests": ["pytest", "musdb==0.3.2", "museval==0.3.1"],
         "stempeg": ["stempeg"],
         'evaluation':  ['musdb==0.3.1', 'museval==0.3.1'],
-=======
-        "torchaudio>=0.6.0,<0.8.0",
-        "torch>=1.6.0,<1.8.0",
-    ],
-    extras_require={
-        "tests": ["pytest", "musdb==0.3.2", "museval==0.3.1"],
-        'evaluation':  ["musdb==0.3.2", "museval==0.3.1"],
->>>>>>> b6ddc8fa
     },
     entry_points={"console_scripts": ["umx=openunmix.cli:separate"]},
     packages=find_packages(),
