--- conflicted
+++ resolved
@@ -174,20 +174,15 @@
         valid_dataset, batch_size=1,
         **dataloader_kwargs
     )
-
-<<<<<<< HEAD
+    # enable queuing
+    train_sampler = bg_iterator(train_sampler, 4)
+
     encoder = torch.nn.Sequential(
         model.STFT(n_fft=args.nfft, n_hop=args.nhop),
         model.ComplexNorm(mono=args.nb_channels == 1)
     ).to(device)
 
     if args.model or args.debug:
-=======
-    # enable queuing
-    train_sampler = bg_iterator(train_sampler, 4)
-
-    if args.model:
->>>>>>> 1a48b7f7
         scaler_mean = None
         scaler_std = None
     else:
